--- conflicted
+++ resolved
@@ -12,7 +12,6 @@
 import numpy as np
 import scipy
 from skimage.transform import downscale_local_mean
-<<<<<<< HEAD
 
 try:
     import bm3d
@@ -31,14 +30,14 @@
     # Substract mean flat field
     M, N = whiteVect.shape
     Data = whiteVect - mn
-    
+
     # =============================================================================
     # Parallel Analysis (EEFs selection):
     #      Selection of the number of components for PCA using parallel Analysis.
     #      Each flat field is a single row of the matrix flatFields, different
     #      rows are different observations.
     # =============================================================================
-    
+
     def cov(X):
         one_vector = np.ones((1,X.shape[0]))
         mu = np.dot(one_vector, X) / X.shape[0]
@@ -84,7 +83,7 @@
     EFF[0] = eig0
     for i in range(nrEigenflatfields):
         EFF[i+1] = (np.matmul(Data.T, V1[i]).T).reshape((H,W))
-    
+
     EFF_denoised = EFF.copy()
     # Denoise eigen flat fields
     print("Denoising EFFs using BM3D method:")
@@ -94,7 +93,7 @@
         EFF_denoised[i,:,:] = (EFF_denoised[i,:,:] - EFF_min) / (EFF_max - EFF_min)
         EFF_denoised[i,:,:] = bm3d.bm3d(EFF_denoised[i,:,:], sigma_bm3d)
         EFF_denoised[i,:,:] = (EFF_denoised[i,:,:] * (EFF_max - EFF_min)) + EFF_min
-        
+
     print("Denoising completed.")
     # =============================================================================
     # cost_func: cost funcion used to estimate the weights using TV
@@ -152,121 +151,6 @@
     return [clean_DFFC, EFF, EFF_denoised]
 
 def normaliser(data, flats, darks, log, method, dyn_downsample=2, dyn_iterations=10, sigma_bm3d = 0.1):
-=======
-
-def DFFC(data, flats, darks, downsample=20):
-    # Load frames
-    meanDarkfield = np.mean(darks, axis=0)
-
-    whiteVect = np.zeros((flats.shape[0], flats.shape[1]*flats.shape[2]))
-    k = 0
-    for ff in flats:
-        whiteVect[k] = ff.flatten() - meanDarkfield.flatten()
-        k += 1
-
-    mn = np.mean(whiteVect, axis=0)
-
-    # Substract mean flat field
-    M, N = whiteVect.shape
-    Data = whiteVect - mn
-
-    # =============================================================================
-    # Parallel Analysis (EEFs selection):
-    #      Selection of the number of components for PCA using parallel Analysis.
-    #      Each flat field is a single row of the matrix flatFields, different
-    #      rows are different observations.
-    # =============================================================================
-
-    def parallelAnalysis(flatFields, repetitions):
-        stdEFF = np.std(flatFields, axis=0)
-        H, W = flatFields.shape
-        keepTrack = np.zeros((H, repetitions))
-        stdMatrix = np.tile(stdEFF, (H, 1))
-        for i in range(repetitions):
-            #print(f"Parallel Analysis - repetition {i}")
-            sample = stdMatrix * np.random.randn(H, W)
-            D1, _ = np.linalg.eig(np.cov(sample))
-            keepTrack[:,i] = D1
-        mean_flat_fields_EFF = np.mean(flatFields, axis=0)
-        F = flatFields - mean_flat_fields_EFF
-        D1, V1 = np.linalg.eig(np.cov(F))
-        selection = np.zeros((1,H))
-        # mean + 2 * std
-        selection[:,D1>(np.mean(keepTrack, axis=1) + 2 * np.std(keepTrack, axis=1))] = 1
-        numberPC = np.sum(selection)
-        return V1, D1, int(numberPC)
-
-    # Parallel Analysis
-    nrPArepetions = 10
-    print("Parallel Analysis:")
-    V1, D1, nrEigenflatfields = parallelAnalysis(Data,nrPArepetions)
-    print(f"{nrEigenflatfields} eigen flat fields selected!")
-
-    # Calculation eigen flat fields
-    C, H, W = data.shape
-    eig0 = mn.reshape((H,W))
-    EFF = np.zeros((nrEigenflatfields+1, H, W)) #n_EFF + 1 eig0
-    print("Calculating EFFs:")
-    EFF[0] = eig0
-    for i in range(nrEigenflatfields):
-        EFF[i+1] = (np.matmul(Data.T, V1[-i]).T).reshape((H,W)) #why the last ones?
-    print("Done!")
-
-    def cost_func(x, *args):
-        (projections, meanFF, FF, DF) = args
-        FF_eff = np.zeros((FF.shape[1], FF.shape[2]))
-        for i in range(len(FF)):
-            FF_eff  = FF_eff + x[i] * FF[i]
-        logCorProj=(projections-DF)/(meanFF+FF_eff)*np.mean(meanFF.flatten()+FF_eff.flatten());
-        Gx, Gy = np.gradient(logCorProj)
-        mag = (Gx**2 + Gy**2)**(1/2)
-        cost = np.sum(mag.flatten())
-        return cost
-
-    # =============================================================================
-    # CondTVmean function: finds the optimal estimates  of the coefficients of the
-    # eigen flat fields.
-    # =============================================================================
-
-    def condTVmean(projection, meanFF, FF, DF, x, DS):
-        # Downsample image
-        projection = downscale_local_mean(projection, (DS, DS))
-        meanFF = downscale_local_mean(meanFF, (DS, DS))
-        FF2 = np.zeros((FF.shape[0], meanFF.shape[0], meanFF.shape[1]))
-        for i in range(len(FF)):
-            FF2[i] = downscale_local_mean(FF[i], (DS, DS))
-        FF = FF2
-        DF = downscale_local_mean(DF, (DS, DS))
-
-        # Optimize weights (x)
-        x = scipy.optimize.minimize(cost_func, x, args=(projection, meanFF, FF, DF), method='BFGS')
-
-        return x.x
-
-    n_im = len(data)
-    print("DFFC:")
-    clean_DFFC = np.zeros((n_im, H, W))
-    for i in range(n_im):
-        if i%100 == 0: print("Iteration", i)
-        #print("Estimation projection:")
-        projection = data[i]
-        # Estimate weights for a single projection
-        meanFF = EFF[0]
-        FF = EFF[1:]
-        weights = np.zeros(nrEigenflatfields)
-        x=condTVmean(projection, meanFF, FF, meanDarkfield, weights, downsample)
-
-        # Dynamic FFC
-        FFeff = np.zeros(meanDarkfield.shape)
-        for j in range(nrEigenflatfields):
-            FFeff = FFeff + x[j] * EFF[j+1]
-        tmp = (projection - meanDarkfield)/(EFF[0] + FFeff)
-        clean_DFFC[i] = tmp
-
-    return clean_DFFC
-
-def normaliser(data, flats, darks, log, method = 'mean'):
->>>>>>> fb60d0de
     """
     data normaliser which assumes data/flats/darks to be in the following format:
     [detectorsVertical, Projections, detectorsHoriz] or
@@ -274,57 +158,30 @@
     """
     data_norm = np.zeros(np.shape(data),dtype='float32')
     [detectorsX, ProjectionsNum, detectorsY]= np.shape(data) # get the number of projection angles
-<<<<<<< HEAD
     if darks is None:
         darks = np.zeros(np.shape(flats),dtype='float32')
     if method is None or method=='mean':
-=======
-    if (method=='mean'):
->>>>>>> fb60d0de
         flats = np.mean(flats,1) # mean across flats
         darks = np.mean(darks,1) # mean across darks
     elif (method=='median'):
         flats = np.median(flats,1) # median across flats
         darks = np.median(darks,1) # median across darks
     elif (method=='dynamic'):
-<<<<<<< HEAD
         # dynamic flat field normalisation according to the paper of Vincent Van Nieuwenhove
         [data_norm, EFF, EFF_filt] = DFFC(data, flats, darks, dyn_downsample, dyn_iterations, sigma_bm3d)
     else:
         raise NameError('Please select an appropriate method for normalisation: mean, median or dynamic')
-    
+
     if (method!='dynamic'):
         denom = (flats-darks)
         denom[(np.where(denom <= 0.0))] = 1.0 # remove zeros/negatives in the denominator if any
         for i in range(0,ProjectionsNum):
-            projection2D = data[:,i,:] 
+            projection2D = data[:,i,:]
             nomin = projection2D - darks # get nominator
             nomin[(np.where(nomin < 0.0))] = 1.0 # remove negatives
             fraction = np.true_divide(nomin,denom)
             data_norm[:,i,:] = fraction.astype(float)
-    
-=======
-        # dynamic flat field normalisation accordian to the paper of V. Van
-        # requires format [Projections, detecorsVertical, detectorsHoriz]
-        data_norm = DFFC(data, flats, darks)
-        if log is not None:
-            # calculate negative log (avoiding of log(0) (= inf) and > 1.0 (negative val))
-            data_norm[data_norm > 0.0] = -np.log(data_norm[data_norm > 0.0])
-            data_norm[data_norm < 0.0] = 0.0 # remove negative values
-        return data_norm
-    else:
-        raise NameError('Please select an appropriate method for normalisation: mean, median or dynamic')
-    denom = (flats-darks)
-    denom[(np.where(denom <= 0.0))] = 1.0 # remove zeros/negatives in the denominator if any
-
-    for i in range(0,ProjectionsNum):
-        projection2D = data[:,i,:]
-        nomin = projection2D - darks # get nominator
-        nomin[(np.where(nomin < 0.0))] = 1.0 # remove negatives
-        fraction = np.true_divide(nomin,denom)
-        data_norm[:,i,:] = fraction.astype(float)
-
->>>>>>> fb60d0de
+
     if log is not None:
         # calculate negative log (avoiding of log(0) (= inf) and > 1.0 (negative val))
         data_norm[data_norm > 0.0] = -np.log(data_norm[data_norm > 0.0])
@@ -340,20 +197,20 @@
     of each projection is used to estimate the background noise levels.
     Parameters:
     - data ! The required dimensions: [Projections, detectorsVertical, detectorsHoriz] !
-    - addbox: (int pixels) to add additional pixels in addition to automatically 
+    - addbox: (int pixels) to add additional pixels in addition to automatically
     found cropped values, i.e. increasing the cropping region (safety option)
     - backgr_pix1 (int pixels): to create rectangular ROIs to collect noise statistics
     on both (vertical) sides of each 2D projection
     """
     backgr_pix2 = int(2.5*backgr_pix1) # usually enough to collect noise statistics
-    
+
     [Projections, detectorsVertical, detectorsHoriz] = np.shape(data)
-        
+
     horiz_left_indices = np.zeros(Projections).astype(int)
     horiz_right_indices = np.zeros(Projections).astype(int)
     vert_up_indices = np.zeros(Projections).astype(int)
     vert_down_indices = np.zeros(Projections).astype(int)
-    
+
     for i in range(0,Projections):
         proj2D = data[i,:,:] # extract 2D projection
         detectorsVert_mid = (int)(0.5*detectorsVertical)
@@ -410,7 +267,7 @@
     crop_right_horiz = np.max(horiz_right_indices)
     crop_up_vert = np.min(vert_up_indices)
     crop_down_vert = np.max(vert_down_indices)
-    
+
     # Finally time to crop the data
     cropped_data = data[:,crop_up_vert:crop_down_vert,crop_left_horiz:crop_right_horiz]
     return cropped_data